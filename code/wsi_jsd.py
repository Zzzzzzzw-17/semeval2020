import argparse
import json
import logging
import os
import pickle
from sklearn.cluster import AgglomerativeClustering
from sklearn.feature_extraction.text import TfidfTransformer
from sklearn.preprocessing import StandardScaler
import time
import numpy as np
from scipy.stats import entropy
from smart_open import open

logger = logging.getLogger(__name__)


def jsd(p, q):
    p = np.asarray(p)
    q = np.asarray(q)
    m = (p + q) / 2
    return (entropy(p, m) + entropy(q, m)) / 2


def main():
    """
    Word sense induction using lexical substitutes.
    """
    parser = argparse.ArgumentParser(
        description='Word sense induction via agglomerative clustering of lexical substitutes.')
    parser.add_argument(
        '--subs_path_t1', type=str, required=True,
        help='Path to the pickle file containing substitute lists '
             '(output by postprocessing.py) for period T1.')
    parser.add_argument(
        '--subs_path_t2', type=str, required=True,
        help='Path to the pickle file containing substitute lists '
             '(output by postprocessing.py) for period T2.')
    parser.add_argument(
        '--targets_path', type=str, required=True,
        help='Path to the csv file containing target word forms.')
    parser.add_argument(
        '--output_path', type=str, required=True,
        help='output path for csv file containing JSD scores')
    parser.add_argument(
        '--n_clusters', type=int, default=7,
        help='The number of clusters to find, fixed for all target words.')
    parser.add_argument(
        '--apply_tfidf', action='store_true',
        help="Whether to use tf-idf before clustering.")
    parser.add_argument(
        '--affinity', type=str, default='cosine',
        help='Metric used to compute the linkage.')
    parser.add_argument(
        '--linkage', type=str, default='average',
        help='Linkage criterion to use.')
    parser.add_argument(
        '--max_examples_per_time_period', type=int, default=5000,
        help='Maximum number of usages to cluster per time period (if higher, will be downsampled)')
    args = parser.parse_args()

    max_examples = args.max_examples_per_time_period

    if args.subs_path_t1.endswith('.pkl') and args.subs_path_t1.endswith('.pkl'):
        with open(args.subs_path_t1, 'rb') as f_in:
            substitutes_t1 = pickle.load(f_in)
        with open(args.subs_path_t2, 'rb') as f_in:
            substitutes_t2 = pickle.load(f_in)
    elif args.subs_path_t1.endswith('.json') and args.subs_path_t1.endswith('.json'):
        with open(args.subs_path_t1, 'r') as f_in:
            substitutes_t1 = json.load(f_in)
        with open(args.subs_path_t2, 'r') as f_in:
            substitutes_t2 = json.load(f_in)
    elif os.path.isdir(args.subs_path_t1) and os.path.isdir(args.subs_path_t2):
        substitutes_t1 = {}
        for fname in os.listdir(args.subs_path_t1):
            word = fname.split('_')[0]
            with open(os.path.join(args.subs_path_t1, fname), 'rb') as f_in:
                substitutes_t1[word] = [json.loads(jline) for jline in f_in.read().splitlines()]
        substitutes_t2 = {}
        for fname in os.listdir(args.subs_path_t2):
            word = fname.split('_')[0]
            with open(os.path.join(args.subs_path_t2, fname), 'rb') as f_in:
                substitutes_t2[word] = [json.loads(jline) for jline in f_in.read().splitlines()]

        if not substitutes_t1:
            logger.warning('No files in {} ?'.format(args.subs_path_t1))
        if not substitutes_t2:
            logger.warning('No files in {} ?'.format(args.subs_path_t2))

    else:
        raise ValueError('Invalid path: {}'.format(args.subs_path))

    # Load target forms
    targets = []
    with open(args.targets_path, 'r', encoding='utf-8') as f_in:
        for line in f_in.readlines():
            line = line.strip()
            targets.append(line.split(',')[0])
    print('=' * 80)
    print('')
    print('{} targets: {}'.format(len(targets), targets))
    print('=' * 80)

    start_time = time.time()

    # collect vocabulary of substitutes for all lemmas
    logger.warning('Collect vocabularies of substitutes.')

    vocabs = {target: set() for target in targets}
    n_occurrences = {target: 0 for target in targets}

    for target in targets:
        try:
            for occurrence in substitutes_t1[target]:
                vocabs[target] |= set(occurrence['candidate_words'])
                n_occurrences[target] += 1
        except KeyError:
            logger.warning('No occurrences of {} in T1.'.format(target))

        try:
            for occurrence in substitutes_t2[target]:
                vocabs[target] |= set(occurrence['candidate_words'])
                n_occurrences[target] += 1
        except KeyError:
            logger.warning('No occurrences of {} in T2.'.format(target))

    logger.warning(f"Collected vocabularies for "
                   f"{len([n for n in n_occurrences.values() if n > 0])} targets.")
    logger.warning('Total occurrences: {}'.format(sum(n_occurrences.values())))
    logger.warning('Minimum vocabulary size: {}'.format(min([len(v) for v in vocabs.values()])))
    logger.warning('Maximum vocabulary size: {}\n'.format(max([len(v) for v in vocabs.values()])))

    jsd_scores = {}
    for idx, target in enumerate(targets, start=1):
        logger.warning('{}/{} Process "{}"'.format(idx, len(targets), target))

        if len(vocabs[target]) == 0:
            jsd_scores[target] = 1.
            logger.warning(f"Assigning JSD=1 to target word: {target}. No substitutes available.")
            continue
        if target not in substitutes_t1 or target not in substitutes_t2:
            jsd_scores[target] = 1.
            logger.warning(f"Assigning JSD=1 to target word: {target}. "
                           f"No occurrences in at least one corpus")
            continue

        # for each target, construct a one-hot matrix M where
        # cell M[i,j] encodes whether substitute j is in the
        # list of substitutes generated for sentence i
        logger.warning('Constructing the matrix...')
        w2i = {w: i for i, w in enumerate(vocabs[target])}
        m = np.zeros((n_occurrences[target], len(vocabs[target])))
        time_labels = np.zeros(n_occurrences[target])

        occ_idx = 0
        for occurrence in substitutes_t1[target]:
            for sub in occurrence['candidate_words']:
                m[occ_idx, w2i[sub]] = 1
            occ_idx += 1
        n_occ_t1 = occ_idx

        for occurrence in substitutes_t2[target]:
            for sub in occurrence['candidate_words']:
                m[occ_idx, w2i[sub]] = 1
                time_labels[occ_idx] = 1
            occ_idx += 1
        n_occ_t2 = occ_idx - n_occ_t1

        assert occ_idx == n_occurrences[target]

        # Apply tf-idf to the entire matrix
        if args.apply_tfidf:
            logger.warning('Applying tf-idf...')
            tfidf = TfidfTransformer()
            m = tfidf.fit_transform(m).toarray()

<<<<<<< HEAD
        # Subsample occurrences if necessary (see args.max_examples_per_time_period)
        if n_occ_t1 > max_examples:
            rand_indices_t1 = np.random.choice(n_occ_t1, max_examples, replace=False)
            m_t1 = m[rand_indices_t1]
            logger.info('Choosing {} random occurrences from {}'.format(max_examples, n_occ_t1))
            n_occ_t1 = max_examples
        else:
            m_t1 = m[:n_occ_t1]

        if n_occ_t2 > max_examples:
            rand_indices_t2 = np.random.choice(n_occ_t1, max_examples, replace=False)
            m_t2 = m[rand_indices_t2]
            logger.info('Choosing {} random occurrences from {}'.format(max_examples, n_occ_t2))
            n_occ_t2 = max_examples
        else:
            m_t2 = m[:n_occ_t2]

        m = np.concatenate((m_t1, m_t2), axis=0)
        m = StandardScaler().fit_transform(m)

        logger.warning('Cluster into {} cluster.'.format(args.n_clusters))
=======
        logger.warning('Clustering into {} clusters...'.format(args.n_clusters))
>>>>>>> 4f682993
        clustering = AgglomerativeClustering(
            n_clusters=args.n_clusters,
            affinity=args.affinity,
            linkage=args.linkage
        )
        try:
            labels = clustering.fit_predict(m)
        except ValueError as e:
            jsd_scores[target] = 1.
            logger.warning('Assigning JSD=1 to target word: {}'.format(target))
            logger.warning(e)
            continue

        logger.warning('Compute JSD.')
        usage_distr_t1 = np.zeros(args.n_clusters)
        usage_distr_t2 = np.zeros(args.n_clusters)
        for j, label in enumerate(labels):
            if j < n_occ_t1:
                usage_distr_t1[label] += 1
            else:
                usage_distr_t2[label] += 1

        usage_distr_t1 /= usage_distr_t1.sum()
        usage_distr_t2 /= usage_distr_t2.sum()

        jsd_scores[target] = jsd(usage_distr_t1, usage_distr_t2)

    logger.warning("--- %s seconds ---" % (time.time() - start_time))

    with open(args.output_path, 'w', encoding='utf-8') as f:
        for word, score in jsd_scores.items():
            f.write("{}\t{}\n".format(word, score))


if __name__ == '__main__':
    main()<|MERGE_RESOLUTION|>--- conflicted
+++ resolved
@@ -104,7 +104,7 @@
     start_time = time.time()
 
     # collect vocabulary of substitutes for all lemmas
-    logger.warning('Collect vocabularies of substitutes.')
+    logger.warning('Collecting vocabularies of substitutes.')
 
     vocabs = {target: set() for target in targets}
     n_occurrences = {target: 0 for target in targets}
@@ -150,7 +150,6 @@
         logger.warning('Constructing the matrix...')
         w2i = {w: i for i, w in enumerate(vocabs[target])}
         m = np.zeros((n_occurrences[target], len(vocabs[target])))
-        time_labels = np.zeros(n_occurrences[target])
 
         occ_idx = 0
         for occurrence in substitutes_t1[target]:
@@ -162,7 +161,6 @@
         for occurrence in substitutes_t2[target]:
             for sub in occurrence['candidate_words']:
                 m[occ_idx, w2i[sub]] = 1
-                time_labels[occ_idx] = 1
             occ_idx += 1
         n_occ_t2 = occ_idx - n_occ_t1
 
@@ -174,7 +172,6 @@
             tfidf = TfidfTransformer()
             m = tfidf.fit_transform(m).toarray()
 
-<<<<<<< HEAD
         # Subsample occurrences if necessary (see args.max_examples_per_time_period)
         if n_occ_t1 > max_examples:
             rand_indices_t1 = np.random.choice(n_occ_t1, max_examples, replace=False)
@@ -195,10 +192,7 @@
         m = np.concatenate((m_t1, m_t2), axis=0)
         m = StandardScaler().fit_transform(m)
 
-        logger.warning('Cluster into {} cluster.'.format(args.n_clusters))
-=======
         logger.warning('Clustering into {} clusters...'.format(args.n_clusters))
->>>>>>> 4f682993
         clustering = AgglomerativeClustering(
             n_clusters=args.n_clusters,
             affinity=args.affinity,
